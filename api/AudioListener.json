{
  "api": {
    "AudioListener": {
      "__compat": {
        "mdn_url": "https://developer.mozilla.org/docs/Web/API/AudioListener",
        "support": {
          "webview_android": {
            "version_added": true
          },
          "chrome": {
            "version_added": "14"
          },
          "chrome_android": {
            "version_added": "14"
          },
          "edge": {
            "version_added": true
          },
          "edge_mobile": {
            "version_added": true
          },
          "firefox": {
            "version_added": "25"
          },
          "firefox_android": {
            "version_added": "26"
          },
          "ie": {
            "version_added": false
          },
          "opera": {
            "version_added": "15"
          },
          "opera_android": {
            "version_added": "15"
          },
          "safari": {
            "version_added": "6"
          },
          "safari_ios": {
            "version_added": null
          }
        },
        "status": {
          "experimental": false,
          "standard_track": true,
          "deprecated": true
        }
      },
      "dopplerFactor": {
        "__compat": {
          "mdn_url": "https://developer.mozilla.org/docs/Web/API/AudioListener/dopplerFactor",
          "support": {
            "webview_android": {
              "version_added": "14",
              "version_removed": "56"
            },
            "chrome": {
              "version_added": "14",
              "version_removed": "56"
            },
            "chrome_android": {
              "version_added": "14",
              "version_removed": "56"
            },
            "edge": {
              "version_added": "12"
            },
            "edge_mobile": {
              "version_added": true
            },
            "firefox": {
              "version_added": "25"
            },
            "firefox_android": {
              "version_added": "26"
            },
            "ie": {
              "version_added": false
            },
            "opera": {
              "version_added": "15",
               "version_removed": "43"
            },
            "opera_android": {
              "version_added": "15",
              "version_removed": "43"
            },
            "safari": {
              "version_added": "6"
            },
            "safari_ios": {
              "version_added": null
            }
          },
          "status": {
            "experimental": false,
            "standard_track": true,
            "deprecated": true
          }
        }
      },
      "forwardX": {
        "__compat": {
          "mdn_url": "https://developer.mozilla.org/docs/Web/API/AudioListener/forwardX",
          "support": {
            "webview_android": {
              "version_added": "52",
              "notes": "Supports a deprecated way of setting orientation — the <code>setOrientation()</code> method."
            },
            "chrome": {
              "version_added": "52",
              "notes": "Supports a deprecated way of setting orientation — the <code>setOrientation()</code> method."
            },
            "chrome_android": {
              "version_added": "52",
              "notes": "Supports a deprecated way of setting orientation — the <code>setOrientation()</code> method."
            },
            "edge": {
              "version_added": true
            },
            "edge_mobile": {
              "version_added": true
            },
            "firefox": {
              "version_added": false,
              "notes": "Supports a deprecated way of setting orientation — the <code>setOrientation()</code> method."
            },
            "firefox_android": {
              "version_added": false,
              "notes": "Supports a deprecated way of setting orientation — the <code>setOrientation()</code> method."
            },
            "ie": {
              "version_added": false
            },
            "opera": {
              "version_added": "39",
              "notes": "Supports a deprecated way of setting orientation — the <code>setOrientation()</code> method."
            },
            "opera_android": {
              "version_added": "39",
              "notes": "Supports a deprecated way of setting orientation — the <code>setOrientation()</code> method."
            },
            "safari": {
              "version_added": false
            },
            "safari_ios": {
              "version_added": null
            }
          },
          "status": {
            "experimental": false,
            "standard_track": true,
            "deprecated": false
          }
        }
      },
      "forwardY": {
        "__compat": {
          "mdn_url": "https://developer.mozilla.org/docs/Web/API/AudioListener/forwardY",
          "support": {
            "webview_android": {
              "version_added": "52",
              "notes": "Supports a deprecated way of setting orientation — the <code>setOrientation()</code> method."
            },
            "chrome": {
              "version_added": "52",
              "notes": "Supports a deprecated way of setting orientation — the <code>setOrientation()</code> method."
            },
            "chrome_android": {
              "version_added": "52",
              "notes": "Supports a deprecated way of setting orientation — the <code>setOrientation()</code> method."
            },
            "edge": {
              "version_added": true
            },
            "edge_mobile": {
              "version_added": true
            },
            "firefox": {
              "version_added": false,
              "notes": "Supports a deprecated way of setting orientation — the <code>setOrientation()</code> method."
            },
            "firefox_android": {
              "version_added": false,
              "notes": "Supports a deprecated way of setting orientation — the <code>setOrientation()</code> method."
            },
            "ie": {
              "version_added": false
            },
            "opera": {
              "version_added": "39",
              "notes": "Supports a deprecated way of setting orientation — the <code>setOrientation()</code> method."
            },
            "opera_android": {
              "version_added": "39",
              "notes": "Supports a deprecated way of setting orientation — the <code>setOrientation()</code> method."
            },
            "safari": {
              "version_added": false
            },
            "safari_ios": {
              "version_added": null
            }
          },
          "status": {
            "experimental": false,
            "standard_track": true,
            "deprecated": false
          }
        }
      },
      "forwardZ": {
        "__compat": {
          "mdn_url": "https://developer.mozilla.org/docs/Web/API/AudioListener/forwardZ",
          "support": {
            "webview_android": {
              "version_added": "52",
              "notes": "Supports a deprecated way of setting orientation — the <code>setOrientation()</code> method."
            },
            "chrome": {
              "version_added": "52",
              "notes": "Supports a deprecated way of setting orientation — the <code>setOrientation()</code> method."
            },
            "chrome_android": {
              "version_added": "52",
              "notes": "Supports a deprecated way of setting orientation — the <code>setOrientation()</code> method."
            },
            "edge": {
              "version_added": true
            },
            "edge_mobile": {
              "version_added": true
            },
            "firefox": {
              "version_added": false,
              "notes": "Supports a deprecated way of setting orientation — the <code>setOrientation()</code> method."
            },
            "firefox_android": {
              "version_added": false,
              "notes": "Supports a deprecated way of setting orientation — the <code>setOrientation()</code> method."
            },
            "ie": {
              "version_added": false
            },
            "opera": {
              "version_added": "39",
              "notes": "Supports a deprecated way of setting orientation — the <code>setOrientation()</code> method."
            },
            "opera_android": {
              "version_added": "39",
              "notes": "Supports a deprecated way of setting orientation — the <code>setOrientation()</code> method."
            },
            "safari": {
              "version_added": false
            },
            "safari_ios": {
              "version_added": null
            }
          },
          "status": {
            "experimental": false,
            "standard_track": true,
            "deprecated": false
          }
        }
      },
      "positionX": {
        "__compat": {
          "mdn_url": "https://developer.mozilla.org/docs/Web/API/AudioListener/positionX",
          "support": {
            "webview_android": {
              "version_added": "52",
              "notes": "Supports a deprecated way of setting orientation — the <code>setOrientation()</code> method."
            },
            "chrome": {
              "version_added": "52",
              "notes": "Supports a deprecated way of setting orientation — the <code>setOrientation()</code> method."
            },
            "chrome_android": {
              "version_added": "52",
              "notes": "Supports a deprecated way of setting orientation — the <code>setOrientation()</code> method."
            },
            "edge": {
              "version_added": true
            },
            "edge_mobile": {
              "version_added": true
            },
            "firefox": {
              "version_added": false,
              "notes": "Supports a deprecated way of setting orientation — the <code>setOrientation()</code> method."
            },
            "firefox_android": {
              "version_added": false,
              "notes": "Supports a deprecated way of setting orientation — the <code>setOrientation()</code> method."
            },
            "ie": {
              "version_added": false
            },
            "opera": {
              "version_added": "39",
              "notes": "Supports a deprecated way of setting orientation — the <code>setOrientation()</code> method."
            },
            "opera_android": {
              "version_added": "39",
              "notes": "Supports a deprecated way of setting orientation — the <code>setOrientation()</code> method."
            },
            "safari": {
              "version_added": false
            },
            "safari_ios": {
              "version_added": null
            }
          },
          "status": {
            "experimental": false,
            "standard_track": true,
            "deprecated": false
          }
        }
      },
      "positionY": {
        "__compat": {
          "mdn_url": "https://developer.mozilla.org/docs/Web/API/AudioListener/positionY",
          "support": {
            "webview_android": {
              "version_added": "52",
              "notes": "Supports a deprecated way of setting orientation — the <code>setOrientation()</code> method."
            },
            "chrome": {
              "version_added": "52",
              "notes": "Supports a deprecated way of setting orientation — the <code>setOrientation()</code> method."
            },
            "chrome_android": {
              "version_added": "52",
              "notes": "Supports a deprecated way of setting orientation — the <code>setOrientation()</code> method."
            },
            "edge": {
              "version_added": true
            },
            "edge_mobile": {
              "version_added": true
            },
            "firefox": {
              "version_added": false,
              "notes": "Supports a deprecated way of setting orientation — the <code>setOrientation()</code> method."
            },
            "firefox_android": {
              "version_added": false,
              "notes": "Supports a deprecated way of setting orientation — the <code>setOrientation()</code> method."
            },
            "ie": {
              "version_added": false
            },
            "opera": {
              "version_added": "39",
              "notes": "Supports a deprecated way of setting orientation — the <code>setOrientation()</code> method."
            },
            "opera_android": {
              "version_added": "39",
              "notes": "Supports a deprecated way of setting orientation — the <code>setOrientation()</code> method."
            },
            "safari": {
              "version_added": false
            },
            "safari_ios": {
              "version_added": null
            }
          },
          "status": {
            "experimental": false,
            "standard_track": true,
            "deprecated": false
          }
        }
      },
      "positionZ": {
        "__compat": {
          "mdn_url": "https://developer.mozilla.org/docs/Web/API/AudioListener/positionZ",
          "support": {
            "webview_android": {
              "version_added": "52",
              "notes": "Supports a deprecated way of setting orientation — the <code>setOrientation()</code> method."
            },
            "chrome": {
              "version_added": "52",
              "notes": "Supports a deprecated way of setting orientation — the <code>setOrientation()</code> method."
            },
            "chrome_android": {
              "version_added": "52",
              "notes": "Supports a deprecated way of setting orientation — the <code>setOrientation()</code> method."
            },
            "edge": {
              "version_added": true
            },
            "edge_mobile": {
              "version_added": true
            },
            "firefox": {
              "version_added": false,
              "notes": "Supports a deprecated way of setting orientation — the <code>setOrientation()</code> method."
            },
            "firefox_android": {
              "version_added": false,
              "notes": "Supports a deprecated way of setting orientation — the <code>setOrientation()</code> method."
            },
            "ie": {
              "version_added": false
            },
            "opera": {
              "version_added": "39",
              "notes": "Supports a deprecated way of setting orientation — the <code>setOrientation()</code> method."
            },
            "opera_android": {
              "version_added": "39",
              "notes": "Supports a deprecated way of setting orientation — the <code>setOrientation()</code> method."
            },
            "safari": {
              "version_added": false
            },
            "safari_ios": {
              "version_added": null
            }
          },
          "status": {
            "experimental": false,
            "standard_track": true,
            "deprecated": false
          }
        }
      },
      "speedOfSound": {
        "__compat": {
          "mdn_url": "https://developer.mozilla.org/docs/Web/API/AudioListener/speedOfSound",
          "support": {
            "webview_android": {
              "version_added": true,
              "version_removed": "56"
            },
            "chrome": {
              "version_added": "14",
              "version_removed": "56"
            },
            "chrome_android": {
              "version_added": "14",
              "version_removed": "56"
            },
            "edge": {
              "version_added": "12"
            },
            "edge_mobile": {
              "version_added": true
            },
            "firefox": {
              "version_added": "25"
            },
            "firefox_android": {
              "version_added": "26"
            },
            "ie": {
              "version_added": false
            },
            "opera": {
              "version_added": "15",
               "version_removed": "43"
            },
            "opera_android": {
              "version_added": "15",
               "version_removed": "43"
            },
            "safari": {
              "version_added": "6"
            },
            "safari_ios": {
              "version_added": null
            }
          },
          "status": {
            "experimental": false,
            "standard_track": true,
            "deprecated": true
          }
        }
      },
      "upX": {
        "__compat": {
          "mdn_url": "https://developer.mozilla.org/docs/Web/API/AudioListener/upX",
          "support": {
            "webview_android": {
              "version_added": "52",
              "notes": "Supports a deprecated way of setting orientation — the <code>setOrientation()</code> method."
            },
            "chrome": {
              "version_added": "52",
              "notes": "Supports a deprecated way of setting orientation — the <code>setOrientation()</code> method."
            },
            "chrome_android": {
              "version_added": "52",
              "notes": "Supports a deprecated way of setting orientation — the <code>setOrientation()</code> method."
            },
            "edge": {
              "version_added": true
            },
            "edge_mobile": {
              "version_added": true
            },
            "firefox": {
              "version_added": false,
              "notes": "Supports a deprecated way of setting orientation — the <code>setOrientation()</code> method."
            },
            "firefox_android": {
              "version_added": false,
              "notes": "Supports a deprecated way of setting orientation — the <code>setOrientation()</code> method."
            },
            "ie": {
              "version_added": false
            },
            "opera": {
              "version_added": "39",
              "notes": "Supports a deprecated way of setting orientation — the <code>setOrientation()</code> method."
            },
            "opera_android": {
              "version_added": "39",
              "notes": "Supports a deprecated way of setting orientation — the <code>setOrientation()</code> method."
            },
            "safari": {
              "version_added": false
            },
            "safari_ios": {
              "version_added": null
            }
          },
          "status": {
            "experimental": false,
            "standard_track": true,
            "deprecated": false
          }
        }
      },
      "upY": {
        "__compat": {
          "mdn_url": "https://developer.mozilla.org/docs/Web/API/AudioListener/upY",
          "support": {
            "webview_android": {
              "version_added": "52",
              "notes": "Supports a deprecated way of setting orientation — the <code>setOrientation()</code> method."
            },
            "chrome": {
              "version_added": "52",
              "notes": "Supports a deprecated way of setting orientation — the <code>setOrientation()</code> method."
            },
            "chrome_android": {
              "version_added": "52",
              "notes": "Supports a deprecated way of setting orientation — the <code>setOrientation()</code> method."
            },
            "edge": {
              "version_added": true
            },
            "edge_mobile": {
              "version_added": true
            },
            "firefox": {
              "version_added": false,
              "notes": "Supports a deprecated way of setting orientation — the <code>setOrientation()</code> method."
            },
            "firefox_android": {
              "version_added": false,
              "notes": "Supports a deprecated way of setting orientation — the <code>setOrientation()</code> method."
            },
            "ie": {
              "version_added": false
            },
            "opera": {
              "version_added": "39",
              "notes": "Supports a deprecated way of setting orientation — the <code>setOrientation()</code> method."
            },
            "opera_android": {
              "version_added": "39",
              "notes": "Supports a deprecated way of setting orientation — the <code>setOrientation()</code> method."
            },
            "safari": {
              "version_added": false
            },
            "safari_ios": {
              "version_added": null
            }
          },
          "status": {
            "experimental": false,
            "standard_track": true,
            "deprecated": false
          }
        }
      },
      "upZ": {
        "__compat": {
          "mdn_url": "https://developer.mozilla.org/docs/Web/API/AudioListener/upZ",
          "support": {
            "webview_android": {
              "version_added": "52",
              "notes": "Supports a deprecated way of setting orientation — the <code>setOrientation()</code> method."
            },
            "chrome": {
              "version_added": "52",
              "notes": "Supports a deprecated way of setting orientation — the <code>setOrientation()</code> method."
            },
            "chrome_android": {
              "version_added": "52",
              "notes": "Supports a deprecated way of setting orientation — the <code>setOrientation()</code> method."
            },
            "edge": {
              "version_added": true
            },
            "edge_mobile": {
              "version_added": true
            },
            "firefox": {
              "version_added": false,
              "notes": "Supports a deprecated way of setting orientation — the <code>setOrientation()</code> method."
            },
            "firefox_android": {
              "version_added": false,
              "notes": "Supports a deprecated way of setting orientation — the <code>setOrientation()</code> method."
            },
            "ie": {
              "version_added": false
            },
            "opera": {
              "version_added": "39",
              "notes": "Supports a deprecated way of setting orientation — the <code>setOrientation()</code> method."
            },
            "opera_android": {
              "version_added": "39",
              "notes": "Supports a deprecated way of setting orientation — the <code>setOrientation()</code> method."
            },
            "safari": {
              "version_added": false
            },
            "safari_ios": {
              "version_added": null
            }
          },
          "status": {
            "experimental": false,
            "standard_track": true,
            "deprecated": false
          }
        }
      },
      "setOrientation": {
        "__compat": {
          "mdn_url": "https://developer.mozilla.org/docs/Web/API/AudioListener/setOrientation",
          "support": {
            "webview_android": {
              "version_added": "14"
            },
            "chrome": {
              "version_added": "14"
            },
            "chrome_android": {
              "version_added": "14"
            },
            "edge": {
<<<<<<< HEAD
              "version_added": true
=======
              "version_added": "12"
>>>>>>> c071b0f2
            },
            "edge_mobile": {
              "version_added": false
            },
            "firefox": {
              "version_added": "25"
            },
            "firefox_android": {
              "version_added": "26"
            },
            "ie": {
              "version_added": false
            },
            "opera": {
              "version_added": "15"
            },
            "opera_android": {
              "version_added": "15"
            },
            "safari": {
              "version_added": "6"
            },
            "safari_ios": {
              "version_added": null
            }
          },
          "status": {
            "experimental": false,
            "standard_track": true,
            "deprecated": true
          }
        }
      },
      "setPosition": {
        "__compat": {
          "mdn_url": "https://developer.mozilla.org/docs/Web/API/AudioListener/setPosition",
          "support": {
            "webview_android": {
              "version_added": "14"
            },
            "chrome": {
              "version_added": "14"
            },
            "chrome_android": {
              "version_added": "14"
            },
            "edge": {
<<<<<<< HEAD
              "version_added": true
=======
              "version_added": "12"
>>>>>>> c071b0f2
            },
            "edge_mobile": {
              "version_added": false
            },
            "firefox": {
              "version_added": "25"
            },
            "firefox_android": {
              "version_added": "26"
            },
            "ie": {
              "version_added": false
            },
            "opera": {
              "version_added": "15"
            },
            "opera_android": {
              "version_added": "15"
            },
            "safari": {
              "version_added": "6"
            },
            "safari_ios": {
              "version_added": null
            }
          },
          "status": {
            "experimental": false,
            "standard_track": true,
            "deprecated": true
          }
        }
      }
    }
  }
}<|MERGE_RESOLUTION|>--- conflicted
+++ resolved
@@ -662,11 +662,7 @@
               "version_added": "14"
             },
             "edge": {
-<<<<<<< HEAD
-              "version_added": true
-=======
               "version_added": "12"
->>>>>>> c071b0f2
             },
             "edge_mobile": {
               "version_added": false
@@ -714,11 +710,7 @@
               "version_added": "14"
             },
             "edge": {
-<<<<<<< HEAD
-              "version_added": true
-=======
               "version_added": "12"
->>>>>>> c071b0f2
             },
             "edge_mobile": {
               "version_added": false
